--- conflicted
+++ resolved
@@ -60,13 +60,17 @@
             prefix = Utils.safe_str_time(Utils.string_to_date(end_date),
                                          '%Y/%m%d')
             rel_path = u"{0} {1}".format(prefix, album_name)
-            link_folder = os.path.join(links_root, rel_path)
-
-            link_file = os.path.join(link_folder, file_name)
+            link_folder = unicode(os.path.join(links_root, rel_path))
+            link_file = unicode(os.path.join(link_folder, file_name))
             if not os.path.islink(link_file):
                 if not os.path.isdir(link_folder):
                     os.makedirs(link_folder)
-                os.symlink(full_file_name, link_file)
+                if os.path.exists(link_file):
+                    # todo need duplicate handling here
+                    print(u"Name clash on link {}".format(link_file))
+                else:
+                    os.symlink(full_file_name, link_file)
+
 
         print("album links done.\n")
 
@@ -194,7 +198,6 @@
                 print("  failed to download %s" % media.local_path)
 
 
-<<<<<<< HEAD
 # Making this a 'friend' class of PicasaSync by ignoring protected access
 # noinspection PyProtectedMember
 class IndexAlbumHelper:
@@ -229,22 +232,6 @@
     def setup_next_album(self, album):
         """
         Initialize members that are per album within the scan.
-=======
-            prefix = Utils.safe_str_time(Utils.string_to_date(end_date),
-                                         '%Y/%m%d')
-            rel_path = u"{0} {1}".format(prefix, album_name)
-            link_folder = unicode(os.path.join(links_root, rel_path))
-
-            link_file = unicode(os.path.join(link_folder, file_name))
-            if not os.path.islink(link_file):
-                if not os.path.isdir(link_folder):
-                    os.makedirs(link_folder)
-                if os.path.exists(link_file):
-                    # todo need duplicate handling here
-                    print(u"Name clash on link {}".format(link_file))
-                else:
-                    os.symlink(full_file_name, link_file)
->>>>>>> ac9695cd
 
         :param (AlbumEntry) album:
         """
